--- conflicted
+++ resolved
@@ -1,10 +1,4 @@
-<<<<<<< HEAD
-# core/models.py
-
-from django.db import models                                                
-=======
 from django.db import models
->>>>>>> 9ebaf69d
 from django.core.validators import RegexValidator
 from django.contrib.auth.models import AbstractBaseUser, BaseUserManager, PermissionsMixin
 
